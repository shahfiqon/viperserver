--- conflicted
+++ resolved
@@ -23,12 +23,8 @@
 
 
 class AstWorker(val arg_list: List[String],
-<<<<<<< HEAD
-                override val logger: Logger)(override val executor: VerificationExecutionContext) extends MessageReportingTask[Program] {
-=======
-                val logger: Logger)(override val executor: VerificationExecutionContext)
+                override val logger: Logger)(override val executor: VerificationExecutionContext)
   extends MessageReportingTask[Option[Program]] {
->>>>>>> fff03116
 
   private def constructAst(): Option[Program] = {
     val file: String = arg_list.last
@@ -67,8 +63,5 @@
     ast_option
   }
 
-  override def call(): Option[Program] = {
-    // println(">>> AstWorker.call()")
-    constructAst()
-  }
+  override def call(): Option[Program] = constructAst()
 }