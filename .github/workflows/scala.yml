# This Source Code Form is subject to the terms of the Mozilla Public
# License, v. 2.0. If a copy of the MPL was not distributed with this
# file, You can obtain one at http://mozilla.org/MPL/2.0/.
#
# Copyright (c) 2011-2020 ETH Zurich.

name: Build, Test, and Publish

on:
  push: # run this workflow on every push
  pull_request: # run this workflow on every pull_request
  workflow_dispatch: # allow to manually trigger this workflow
    inputs:
      type:
        description: 'Specifies whether a stable or nightly release should be triggered. Has to be "stable" or "nightly".'
        required: true
        default: 'stable'
      tag_name:
        description: 'Tag name for stable release. Ignored if a nightly release will be created.'
        required: true
      release_name:
        description: 'Release title for stable release. Ignored if a nightly release will be created.'
        required: true
  schedule:
    - cron: '0 7 * * *' # run every day at 07:00 UTC


jobs:
  build-and-test:
    # build is the base job on which all other jobs depend
    # we enforce here that the nightly build job only runs in the main repo:
    if: (github.event_name == 'schedule' && github.repository == 'viperproject/viperserver') || (github.event_name != 'schedule')
    runs-on: ubuntu-latest
    container: viperproject/viperserver:v1
    steps:
      - name: Checkout ViperServer
        uses: actions/checkout@v2
        with:
          path: viperServer
      - name: Checkout Silver
        uses: actions/checkout@v2
        with:
          repository: viperproject/silver
          path: silver
      - name: Checkout Silicon
        uses: actions/checkout@v2
        with:
          repository: viperproject/silicon
          path: silicon
      - name: Checkout Carbon
        uses: actions/checkout@v2
        with:
          repository: viperproject/carbon
          path: carbon

      - name: Java Version
        run: java --version
      - name: Z3 Version
        run: z3 -version

      - name: Create version file
        run: |
          echo "ViperServer: commit $(git -C viperserver rev-parse HEAD)" >> versions.txt
          echo "Silicon: commit $(git -C silicon rev-parse HEAD)" >> versions.txt
          echo "Carbon: commit $(git -C carbon rev-parse HEAD)" >> versions.txt
          echo "Silver: commit $(git -C silver rev-parse HEAD)" >> versions.txt
        # first line overwrites versions.txt in case it already exists, all other append to the file
      - name: Upload version file
        uses: actions/upload-artifact@v2
        with:
          name: versions.txt
          path: versions.txt

      # create symlinks between and to Viper dependencies:
      - name: Create Silicon's sym links
        run: ln --symbolic ../silver
        working-directory: silicon
      - name: Create Carbon's sym links
        run: ln --symbolic ../silver
        working-directory: carbon
      - name: Create ViperServers's sym links
        run: ln --symbolic ../silver; ln --symbolic ../silicon; ln --symbolic ../carbon
        working-directory: viperServer

      - name: Set sbt cache variables
        run: echo "SBT_OPTS=-Dsbt.global.base=sbt-cache/.sbtboot -Dsbt.boot.directory=sbt-cache/.boot -Dsbt.ivy.home=sbt-cache/.ivy" >> $GITHUB_ENV
        # note that the cache path is relative to the directory in which sbt is invoked.

      - name: Cache SBT
        uses: actions/cache@v2
        with:
          path: |
            viperServer/sbt-cache/.sbtboot
            viperServer/sbt-cache/.boot
            viperServer/sbt-cache/.ivy/cache
          # <x>/project/target and <x>/target, where <x> is e.g. 'viperServer', are intentionally not
          # included as several occurrences of NoSuchMethodError exceptions have been observed during CI runs. It seems
          # like sbt is unable to correctly compute source files that require a recompilation. Therefore, we have
          # disabled caching of compiled source files altogether
          key: ${{ runner.os }}-sbt-no-precompiled-sources-${{ hashFiles('**/build.sbt') }}

      - name: Assemble ViperServer
        run: sbt "set test in assembly := {}" clean assembly
        working-directory: viperServer

<<<<<<< HEAD
      - name: Upload ViperServer artifact
        uses: actions/upload-artifact@v2
        with:
          name: viperserver
          path: viperServer/target/scala-2.13/viperserver.jar

      - name: Test ViperServer
        run: sbt test
        working-directory: viperServer


  create-nightly-release:
    # this job creates a new nightly pre-release, set viperserver.jar as artifacts, and deletes old releases
    if: (github.event_name == 'workflow_dispatch' && github.event.inputs.type == 'nightly') || github.event_name == 'schedule'
    needs: [build-and-test]
    runs-on: ubuntu-latest
    steps:
      - name: Download ViperServer artifact
        uses: actions/download-artifact@v2
        with:
          name: viperserver
          path: deploy

      - name: Download version file
        uses: actions/download-artifact@v2
        with:
          name: versions.txt

      - name: Create release tag
        shell: bash
        run: echo "TAG_NAME=$(date +v-%Y-%m-%d-%H%M)" >> $GITHUB_ENV

      - name: Create nightly release
        id: create_release
        uses: viperproject/create-nightly-release@v1
=======
      - name: Upload log files
        if: ${{ failure() }}
        uses: actions/upload-artifact@v2
        with:
          name: TestLogs
          path: viperServer/logs

      - name: Assemble the fat JAR file
        run: |
          cd viperServer; 
          sbt assembly
      
      - name: Publish Nightly Artifact
>>>>>>> 69c0c19c
        env:
          # This token is provided by Actions, you do not need to create your own token
          GITHUB_TOKEN: ${{ secrets.GITHUB_TOKEN }}
        with:
          tag_name: ${{ env.TAG_NAME }}
          release_name: Nightly Release ${{ env.TAG_NAME }}
          body_path: versions.txt
          keep_num: 1 # keep the previous nightly release such that there are always two

      - name: Upload ViperServer artifact
        uses: actions/upload-release-asset@v1.0.2
        env:
          GITHUB_TOKEN: ${{ secrets.GITHUB_TOKEN }}
        with:
          upload_url: ${{ steps.create_release.outputs.upload_url }}
          asset_path: deploy/viperserver.jar
          asset_name: viperserver.jar
          asset_content_type: application/octet-stream


  create-stable-release:
    # this job creates a stable draft-release and set viperserver.jar as artifacts
    if: github.event_name == 'workflow_dispatch' && github.event.inputs.type == 'stable'
    needs: [build-and-test]
    runs-on: ubuntu-latest
    steps:
      - name: Download ViperServer artifact
        uses: actions/download-artifact@v2
        with:
          name: viperserver
          path: deploy

      - name: Download version file
        uses: actions/download-artifact@v2
        with:
          name: versions.txt

      - name: Create stable draft-release
        id: create_release
        uses: actions/create-release@v1
        env:
          # This token is provided by Actions, you do not need to create your own token
          GITHUB_TOKEN: ${{ secrets.GITHUB_TOKEN }}
        with:
          tag_name: ${{ github.event.inputs.tag_name }}
          release_name: ${{ github.event.inputs.release_name }}
          body_path: versions.txt
          draft: true
          prerelease: false

      - name: Upload ViperServer artifact
        uses: actions/upload-release-asset@v1.0.2
        env:
          GITHUB_TOKEN: ${{ secrets.GITHUB_TOKEN }}
        with:
          upload_url: ${{ steps.create_release.outputs.upload_url }}
          asset_path: deploy/viperserver.jar
          asset_name: viperserver.jar
          asset_content_type: application/octet-stream<|MERGE_RESOLUTION|>--- conflicted
+++ resolved
@@ -103,7 +103,6 @@
         run: sbt "set test in assembly := {}" clean assembly
         working-directory: viperServer
 
-<<<<<<< HEAD
       - name: Upload ViperServer artifact
         uses: actions/upload-artifact@v2
         with:
@@ -113,6 +112,13 @@
       - name: Test ViperServer
         run: sbt test
         working-directory: viperServer
+
+      - name: Upload log files
+        if: ${{ failure() }}
+        uses: actions/upload-artifact@v2
+        with:
+          name: TestLogs
+          path: viperServer/logs
 
 
   create-nightly-release:
@@ -139,21 +145,6 @@
       - name: Create nightly release
         id: create_release
         uses: viperproject/create-nightly-release@v1
-=======
-      - name: Upload log files
-        if: ${{ failure() }}
-        uses: actions/upload-artifact@v2
-        with:
-          name: TestLogs
-          path: viperServer/logs
-
-      - name: Assemble the fat JAR file
-        run: |
-          cd viperServer; 
-          sbt assembly
-      
-      - name: Publish Nightly Artifact
->>>>>>> 69c0c19c
         env:
           # This token is provided by Actions, you do not need to create your own token
           GITHUB_TOKEN: ${{ secrets.GITHUB_TOKEN }}
