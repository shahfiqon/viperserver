--- conflicted
+++ resolved
@@ -76,9 +76,4 @@
         }
     )
 
-<<<<<<< HEAD
-
-enablePlugins(JavaAppPackaging)
-=======
-lazy val LogbackConfigurationFilePattern = """logback.*?\.xml""".r
->>>>>>> c7292cc9
+lazy val LogbackConfigurationFilePattern = """logback.*?\.xml""".r